--- conflicted
+++ resolved
@@ -131,13 +131,8 @@
 def damgard_jurik_reduce(a: int, s: int, n: int) -> int:
     """ Computes i given a = (1 + n)^i (mod n^(s+1))."""
     def L(b: int) -> int:
-<<<<<<< HEAD
         assert (b - 1) % n == 0
         return (b - 1) // n
-=======
-        assert((b-1)%n == 0)
-        return (b - 1)//n
->>>>>>> 7184d847
 
     @lru_cache(s)
     def n_pow(p: int) -> int:
@@ -148,7 +143,6 @@
         return factorial(k)
 
     i = 0
-<<<<<<< HEAD
     for j in range(1, s + 1):
         t_1 = L(a % n_pow(j + 1))
         t_2 = i
@@ -157,17 +151,6 @@
             i = i - 1
             t_2 = t_2 * i % n_pow(j)
             t_1 = t_1 - (t_2 * n_pow(k - 1) * inv_mod(fact(k), n_pow(j))) % n_pow(j)
-=======
-    for j in range(1, s+1):
-        t_1 = L(a % n_pow(j + 1))
-        t_2 = i
-
-        for k in range(2, j+1):
-            i = i - 1
-            t_2 = t_2 * i % n_pow(j)
-            #assert(t_2*n_pow(k-1)%fact(k) == 0)
-            t_1 = (t_1 - (t_2 * n_pow(k - 1) * inv_mod(fact(k), n_pow(j))))% n_pow(j)
->>>>>>> 7184d847
 
         i = t_1
 
@@ -206,24 +189,12 @@
     c_list = [pk.decrypt(c) for pk in private_key_shares]
     i_list = [pk.i for pk in private_key_shares]
 
-    print("c_list", c_list)
-
     # Define lambda function
     def lam(i: int) -> int:
         S_prime = S - {i}
-<<<<<<< HEAD
         l = delta % n_s_m
         for i_prime in S_prime:
             l = l * i_prime * inv_mod(i_prime - i, n_s_m) % n_s_m
-=======
-        l = delta
-        print("Finding lambda for", i)
-        for i_prime in S - {i}:
-            assert l % (i - i_prime) == 0
-            l = l // (i - i_prime)
-        l = l * (-1 if len(S_prime) % 2 != 0 else 1) * pow(i, len(S_prime))
-        print("which is", l)
->>>>>>> 7184d847
         return l
 
     # Decrypt
@@ -231,15 +202,6 @@
     for c_i, i in zip(c_list, i_list):
         c_prime = (c_prime * pow_mod(c_i, (2 * lam(i)), n_s_1)) % n_s_1
     
-    print("c_prime", c_prime)
-
-    print("n_s", n_s)
-    print("n_s_1", n_s_1)
-
-<<<<<<< HEAD
     m = damgard_jurik_reduce(c_prime, s, n) * inv_mod(4 * (delta ** 2), n_s) % n_s
-=======
-    m = (damgard_jurik_reduce(c_prime, s, n) * inv_mod(4 * (delta ** 2), n_s_1))%n_s_1
->>>>>>> 7184d847
 
     return m